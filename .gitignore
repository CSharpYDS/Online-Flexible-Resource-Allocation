<<<<<<< HEAD

.idea/*

*.pyc
=======
.idea/

*.pyc
auxil/
out/

>>>>>>> f5214158
papers/<|MERGE_RESOLUTION|>--- conflicted
+++ resolved
@@ -1,14 +1,8 @@
-<<<<<<< HEAD
-
-.idea/*
-
-*.pyc
-=======
 .idea/
 
 *.pyc
+
 auxil/
 out/
 
->>>>>>> f5214158
 papers/